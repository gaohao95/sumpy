--- conflicted
+++ resolved
@@ -27,7 +27,6 @@
 import loopy as lp
 import numpy as np
 from pymbolic.mapper import IdentityMapper, CSECachingMapperMixin
-import sumpy.symbolic as sym
 from sumpy.symbolic import pymbolic_real_norm_2
 from pymbolic.primitives import make_sym_vector
 from pymbolic import var
@@ -265,11 +264,10 @@
         if self.dim != len(dist_vec):
             raise ValueError("dist_vec length does not match expected dimension")
 
-        import sumpy.symbolic as sym
-        expr = expr.subs(dict(
-            (sym.Symbol("d%d" % i), dist_vec_i)
+        expr = expr.subs([
+            ("d%d" % i, dist_vec_i)
             for i, dist_vec_i in enumerate(dist_vec)
-            ))
+            ])
 
         return expr
 
@@ -508,31 +506,17 @@
 
         if dim == 2:
             d = make_sym_vector("d", dim)
-            n = make_sym_vector(stresslet_vector_name, dim)
             r = pymbolic_real_norm_2(d)
             expr = (
-<<<<<<< HEAD
-                sum(n[axis]*d[axis] for axis in range(dim))
-                *
-                d[icomp]*d[jcomp]/r**4
-=======
                 d[icomp]*d[jcomp]*d[kcomp]/r**4
->>>>>>> 7dacd243
                 )
             scaling = 1/(var("pi"))
 
         elif dim == 3:
             d = make_sym_vector("d", dim)
-            n = make_sym_vector(stresslet_vector_name, dim)
             r = pymbolic_real_norm_2(d)
             expr = (
-<<<<<<< HEAD
-                sum(n[axis]*d[axis] for axis in range(dim))
-                *
-                d[icomp]*d[jcomp]/r**5
-=======
                 d[icomp]*d[jcomp]*d[kcomp]/r**5
->>>>>>> 7dacd243
                 )
             scaling = -3/(4*var("pi"))
 
@@ -572,29 +556,8 @@
         return [
                 KernelArgument(
                     loopy_arg=lp.ValueArg(self.viscosity_mu_name, np.float64),
-<<<<<<< HEAD
-                    ),
-                KernelArgument(
-                        loopy_arg=lp.GlobalArg(self.stresslet_vector_name,
-                            None,
-                            shape=(self.dim, "nsources"),
-                            dim_tags="sep,C"))
-                ]
-
-    def get_code_tranformer(self):
-        from sumpy.codegen import VectorComponentRewriter
-        vcr = VectorComponentRewriter([self.stresslet_vector_name])
-        from pymbolic.primitives import Variable
-        via = _VectorIndexAdder(self.stresslet_vector_name, (Variable("isrc"),))
-
-        def transform(expr):
-            return via(vcr(expr))
-
-        return transform
-=======
                     )
                 ]
->>>>>>> 7dacd243
 
     mapper_method = "map_stresslet_kernel"
 
@@ -752,12 +715,12 @@
         dim = len(bvec)
         assert dim == self.dim
 
-        from sumpy.symbolic import make_sym_vector
-        dir_vec = make_sym_vector(self.dir_vec_name, dim)
+        from sumpy.symbolic import make_sympy_vector
+        dir_vec = make_sympy_vector(self.dir_vec_name, dim)
 
         # bvec = tgt-center
-        return sym.Add(*tuple(dir_vec[axis]*expr.diff(bvec[axis])
-                for axis in range(dim)))
+        return sum(dir_vec[axis]*expr.diff(bvec[axis])
+                for axis in range(dim))
 
     mapper_method = "map_directional_target_derivative"
 
@@ -783,12 +746,12 @@
         dimensions = len(avec)
         assert dimensions == self.dim
 
-        from sumpy.symbolic import make_sym_vector
-        dir_vec = make_sym_vector(self.dir_vec_name, dimensions)
+        from sumpy.symbolic import make_sympy_vector
+        dir_vec = make_sympy_vector(self.dir_vec_name, dimensions)
 
         # avec = center-src -> minus sign from chain rule
-        return sym.Add(*tuple(-dir_vec[axis]*expr.diff(avec[axis])
-                for axis in range(dimensions)))
+        return sum(-dir_vec[axis]*expr.diff(avec[axis])
+                for axis in range(dimensions))
 
     mapper_method = "map_directional_source_derivative"
 
